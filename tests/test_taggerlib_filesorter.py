from darkseid.comicarchive import ComicArchive

from metrontagger.taggerlib.filesorter import FileSorter


def test_sort_comic_with_missing_metadata(fake_comic, fake_metadata, tmp_path):
    test_dir = tmp_path / "sort10"

    fake_metadata.volume = None

    comic = ComicArchive(fake_comic)
    if comic.has_metadata():
        comic.remove_metadata()
    comic.write_metadata(fake_metadata)
    file_sorter = FileSorter(test_dir)
    res = file_sorter.sort_comics(fake_comic)
    assert res is False


def test_sort_comic(fake_comic, fake_metadata, tmp_path):
    test_dir = tmp_path / "sort1"
<<<<<<< HEAD
=======
    test_dir.mkdir()

>>>>>>> ad3f867d
    result_dir = (
        test_dir
        / fake_metadata.publisher
        / fake_metadata.series
        / f"v{fake_metadata.volume}"
    )

    # Write metadata to fake file
    comic = ComicArchive(fake_comic)
    if comic.has_metadata():
        comic.remove_metadata()
    comic.write_metadata(fake_metadata)

    file_sorter = FileSorter(test_dir)
    res = file_sorter.sort_comics(fake_comic)
    assert result_dir.is_dir()
    assert res is True


def test_sort_files_without_metadata(fake_comic, tmp_path):
    test_dir = tmp_path / "sort2"
    # If we add more tests we should probably create another tmpfile
    # since we are removing the metadata from the tmpfile
    comic = ComicArchive(fake_comic)
    comic.remove_metadata()

    file_sorter = FileSorter(test_dir)
    res = file_sorter.sort_comics(fake_comic)
    assert res is False<|MERGE_RESOLUTION|>--- conflicted
+++ resolved
@@ -19,11 +19,9 @@
 
 def test_sort_comic(fake_comic, fake_metadata, tmp_path):
     test_dir = tmp_path / "sort1"
-<<<<<<< HEAD
-=======
+
     test_dir.mkdir()
 
->>>>>>> ad3f867d
     result_dir = (
         test_dir
         / fake_metadata.publisher
